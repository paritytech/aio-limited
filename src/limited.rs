--- conflicted
+++ resolved
@@ -8,15 +8,7 @@
 // at https://www.apache.org/licenses/LICENSE-2.0 and a copy of the MIT license
 // at https://opensource.org/licenses/MIT.
 
-<<<<<<< HEAD
 use crate::{algorithms::Id, error::{Error, Result}, limiter::Limiter};
-=======
-use crate::{
-    algorithms::Id,
-    error::{Error, Result},
-    limiter::Limiter
-};
->>>>>>> ff2c6679
 use futures::prelude::*;
 use std::{cmp::min, io};
 use tokio_io::{AsyncRead, AsyncWrite};
