// Copyright 2018 Parity Technologies (UK) Ltd.
//
// Licensed under the Apache License, Version 2.0 or MIT license, at your option.
//
// A copy of the Apache License, Version 2.0 is included in the software as
// LICENSE-APACHE and a copy of the MIT license is included in the software
// as LICENSE-MIT. You may also obtain a copy of the Apache License, Version 2.0
// at https://www.apache.org/licenses/LICENSE-2.0 and a copy of the MIT license
// at https://opensource.org/licenses/MIT.

<<<<<<< HEAD
use crate::{algorithms::{Id, Token}, error::{Error, Result}};
=======
use crate::{
    algorithms::{Id, Token},
    error::{Error, Result}
};
>>>>>>> ff2c6679
use parking_lot::Mutex;
use std::{cmp::min, sync::atomic::{AtomicUsize, Ordering}};

/// A bucket has a certain capacity which is made available as `Token`s
/// containing quantities equal to capacity divided by parts.
///
/// With every part added, future `get` calls will return tokens with a
/// quantity equal to capacity / (parts + 1).
///
/// While the available capacity can not be blocked by inactive parts, i.e.
/// those which do not call `get`, it requires more `get` calls to retrieve
/// all available capacity which slows down active parts.
///
<<<<<<< HEAD
// TODO: In order to avoid continuous slowdown in the rate limiter itself,
// track usage per part and remove stale parts if necessary.
=======
/// TODO: In order to avoid continuous slowdown in the rate limiter itself,
/// track usage per part and remove stale parts if necessary.
#[derive(Debug)]
>>>>>>> ff2c6679
pub struct Bucket {
    maximum: usize, // maximum capacity
    idgen: AtomicUsize, // id generator
    capacity: Mutex<Capacity>,
}

#[derive(Debug)]
struct Capacity {
    index: usize, // time index
    value: usize, // capacity value
    parts: usize, // parts over which to spread the available capacity
}

impl Bucket {
    /// Create a new bucket with the given maximum capacity.
    pub fn new(capacity: usize) -> Bucket {
        Bucket {
            maximum: capacity,
            idgen: AtomicUsize::new(1),
            capacity: Mutex::new(Capacity {
                index: 0,
                value: capacity,
                parts: 0,
            }),
        }
    }

    /// Get a `Token` which contains as quantity the number of items of
    /// the remaining capacity divided by parts.
    pub fn get(&self, _id: Id, hint: usize) -> Result<Token> {
        let mut cap = self.capacity.lock();

        // no parts => always at full capacity
        if cap.parts == 0 {
            return Ok(Token::new(cap.index, self.maximum));
        }

        let quant = match cap.value / cap.parts {
            0 if cap.value > 0 => 1,
            x => min(x, hint),
        };

        if quant == 0 {
            return Err(Error::NoCapacity);
        }

        cap.value -= quant;
        let t = Token::new(cap.index, quant);
        cap.unlock_fair();
        Ok(t)
    }

    /// Give back the reviously retrieved `Token` which increases available
    /// capacity. Tokens which have expired will not be considered.
    pub fn release(&self, t: Token) {
        let mut cap = self.capacity.lock();
        if t.index == cap.index {
            cap.value += t.get()
        }
    }

    /// Reset the time index and make the maximum capacity available again.
    pub fn reset(&self, i: usize) {
        let mut cap = self.capacity.lock();
        cap.index = i;
        cap.value = self.maximum
    }

    /// Attempt to increase the number of parts by one.
    /// This can fail if it would result in more parts than the maximum capacity.
    pub fn add_part(&self) -> Result<Id> {
        let mut cap = self.capacity.lock();
        if cap.parts >= self.maximum {
            return Err(Error::NoCapacity);
        }
        cap.parts += 1;
        Ok(Id(self.idgen.fetch_add(1, Ordering::Relaxed)))
    }

    /// Remove a previously added part again.
    pub fn remove_part(&self, _id: Id) {
        let mut cap = self.capacity.lock();
        if cap.parts > 0 {
            cap.parts -= 1
        }
    }
}<|MERGE_RESOLUTION|>--- conflicted
+++ resolved
@@ -8,14 +8,7 @@
 // at https://www.apache.org/licenses/LICENSE-2.0 and a copy of the MIT license
 // at https://opensource.org/licenses/MIT.
 
-<<<<<<< HEAD
 use crate::{algorithms::{Id, Token}, error::{Error, Result}};
-=======
-use crate::{
-    algorithms::{Id, Token},
-    error::{Error, Result}
-};
->>>>>>> ff2c6679
 use parking_lot::Mutex;
 use std::{cmp::min, sync::atomic::{AtomicUsize, Ordering}};
 
@@ -29,14 +22,10 @@
 /// those which do not call `get`, it requires more `get` calls to retrieve
 /// all available capacity which slows down active parts.
 ///
-<<<<<<< HEAD
 // TODO: In order to avoid continuous slowdown in the rate limiter itself,
 // track usage per part and remove stale parts if necessary.
-=======
-/// TODO: In order to avoid continuous slowdown in the rate limiter itself,
-/// track usage per part and remove stale parts if necessary.
+
 #[derive(Debug)]
->>>>>>> ff2c6679
 pub struct Bucket {
     maximum: usize, // maximum capacity
     idgen: AtomicUsize, // id generator
