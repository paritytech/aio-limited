// Copyright 2018 Parity Technologies (UK) Ltd.
//
// Licensed under the Apache License, Version 2.0 or MIT license, at your option.
//
// A copy of the Apache License, Version 2.0 is included in the software as
// LICENSE-APACHE and a copy of the MIT license is included in the software
// as LICENSE-MIT. You may also obtain a copy of the Apache License, Version 2.0
// at https://www.apache.org/licenses/LICENSE-2.0 and a copy of the MIT license
// at https://opensource.org/licenses/MIT.

extern crate futures;
extern crate log;
extern crate parking_lot;
<<<<<<< HEAD
extern crate quick_error;
=======
>>>>>>> ff2c6679
extern crate tokio_executor;
extern crate tokio_io;
extern crate tokio_timer;

#[cfg(test)]
extern crate tokio;

mod algorithms;
mod error;
mod limited;
mod limiter;

pub use crate::error::Error;
pub use crate::limited::Limited;
pub use crate::limiter::Limiter;<|MERGE_RESOLUTION|>--- conflicted
+++ resolved
@@ -11,10 +11,6 @@
 extern crate futures;
 extern crate log;
 extern crate parking_lot;
-<<<<<<< HEAD
-extern crate quick_error;
-=======
->>>>>>> ff2c6679
 extern crate tokio_executor;
 extern crate tokio_io;
 extern crate tokio_timer;
