// Copyright 2018 Parity Technologies (UK) Ltd.
//
// Licensed under the Apache License, Version 2.0 or MIT license, at your option.
//
// A copy of the Apache License, Version 2.0 is included in the software as
// LICENSE-APACHE and a copy of the MIT license is included in the software
// as LICENSE-MIT. You may also obtain a copy of the Apache License, Version 2.0
// at https://www.apache.org/licenses/LICENSE-2.0 and a copy of the MIT license
// at https://opensource.org/licenses/MIT.

<<<<<<< HEAD
use quick_error::quick_error;
use std::io;
=======
use std::{fmt, io};
>>>>>>> ff2c6679
use tokio_executor::SpawnError;

pub type Result<T> = std::result::Result<T, Error>;

#[derive(Debug)]
pub enum Error {
    Io(io::Error),
    Exec(SpawnError),
    NoCapacity,
    TimerError,

    #[doc(hidden)]
    __Nonexhaustive
}

impl fmt::Display for Error {
    fn fmt(&self, f: &mut fmt::Formatter) -> fmt::Result {
        match self {
            Error::Io(e) => write!(f, "i/o error: {}", e),
            Error::Exec(e) => write!(f, "spawn error: {}", e),
            Error::NoCapacity => f.write_str("no capacity left"),
            Error::TimerError => f.write_str("error executing background timer"),
            Error::__Nonexhaustive => f.write_str("__Nonexhaustive")
        }
    }
}

impl std::error::Error for Error {
    fn cause(&self) -> Option<&dyn std::error::Error> {
        match self {
            Error::Io(e) => Some(e),
            Error::Exec(e) => Some(e),
            _ => None
        }
        #[doc(hidden)]
        __Nonexhaustive
    }
}


impl From<io::Error> for Error {
    fn from(e: io::Error) -> Self {
        Error::Io(e)
    }
}

impl From<SpawnError> for Error {
    fn from(e: SpawnError) -> Self {
        Error::Exec(e)
    }
}<|MERGE_RESOLUTION|>--- conflicted
+++ resolved
@@ -8,12 +8,7 @@
 // at https://www.apache.org/licenses/LICENSE-2.0 and a copy of the MIT license
 // at https://opensource.org/licenses/MIT.
 
-<<<<<<< HEAD
-use quick_error::quick_error;
-use std::io;
-=======
 use std::{fmt, io};
->>>>>>> ff2c6679
 use tokio_executor::SpawnError;
 
 pub type Result<T> = std::result::Result<T, Error>;
@@ -48,8 +43,6 @@
             Error::Exec(e) => Some(e),
             _ => None
         }
-        #[doc(hidden)]
-        __Nonexhaustive
     }
 }
 
