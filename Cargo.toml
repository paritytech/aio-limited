[package]
name = "aio-limited"
version = "0.1.0"
authors = ["Parity Technologies <admin@parity.io>"]
license = "Apache-2.0 OR MIT"
description = "Rate-limited async I/O."
repository = "https://github.com/paritytech/aio-limited"
readme = "README.md"

[dependencies]
futures = "0.1"
<<<<<<< HEAD
log = "0.4"
quick-error= "1"
=======
log = ">= 0.4"
>>>>>>> ff2c6679
parking_lot = "0.5"
tokio-executor = "0.1"
tokio-io = "0.1"
tokio-timer = "0.2"

[dev-dependencies]
env_logger = "0.5"
tokio = "0.1"
<|MERGE_RESOLUTION|>--- conflicted
+++ resolved
@@ -9,12 +9,7 @@
 
 [dependencies]
 futures = "0.1"
-<<<<<<< HEAD
 log = "0.4"
-quick-error= "1"
-=======
-log = ">= 0.4"
->>>>>>> ff2c6679
 parking_lot = "0.5"
 tokio-executor = "0.1"
 tokio-io = "0.1"
